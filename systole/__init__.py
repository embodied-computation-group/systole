--- conflicted
+++ resolved
@@ -6,8 +6,4 @@
 from .correction import *
 from .plotly import *
 
-<<<<<<< HEAD
-__version__ = "0.1.1"
-=======
-__version__ = "0.1.0"
->>>>>>> 5b3c01fd
+__version__ = "0.1.1"